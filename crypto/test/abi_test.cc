// Copyright 2018 The BoringSSL Authors
//
// Licensed under the Apache License, Version 2.0 (the "License");
// you may not use this file except in compliance with the License.
// You may obtain a copy of the License at
//
//     https://www.apache.org/licenses/LICENSE-2.0
//
// Unless required by applicable law or agreed to in writing, software
// distributed under the License is distributed on an "AS IS" BASIS,
// WITHOUT WARRANTIES OR CONDITIONS OF ANY KIND, either express or implied.
// See the License for the specific language governing permissions and
// limitations under the License.

#include "abi_test.h"

#include <stdarg.h>
#include <stdio.h>

#include <algorithm>
#include <array>

#include <openssl/mem.h>
#include <openssl/rand.h>
#include <openssl/span.h>

#if defined(OPENSSL_X86_64) && defined(SUPPORTS_ABI_TEST)
#if defined(OPENSSL_LINUX) && defined(BORINGSSL_HAVE_LIBUNWIND)
#define SUPPORTS_UNWIND_TEST
#define UNW_LOCAL_ONLY
#include <errno.h>
#include <fcntl.h>
#include <libunwind.h>
#include <pthread.h>
#include <signal.h>
#include <stdlib.h>
#include <string.h>
#include <sys/stat.h>
#include <sys/types.h>
#include <unistd.h>
#elif defined(OPENSSL_WINDOWS)
#define SUPPORTS_UNWIND_TEST
#include <windows.h>
#include <dbghelp.h>
#endif
#endif  // X86_64 && SUPPORTS_ABI_TEST

// FIPS mode breaks unwind tests. See https://crbug.com/boringssl/289.
#if defined(BORINGSSL_FIPS)
#undef SUPPORTS_UNWIND_TEST
#endif


namespace abi_test {

namespace internal {

static bool g_unwind_tests_enabled = false;

std::string FixVAArgsString(const char *str) {
  std::string ret = str;
  size_t idx = ret.find(',');
  if (idx == std::string::npos) {
    return ret + "()";
  }
  size_t idx2 = idx + 1;
  while (idx2 < ret.size() && ret[idx2] == ' ') {
    idx2++;
  }
  while (idx > 0 && ret[idx - 1] == ' ') {
    idx--;
  }
  return ret.substr(0, idx) + "(" + ret.substr(idx2) + ")";
}

#if defined(SUPPORTS_ABI_TEST)
// ForEachMismatch calls |func| for each register where |a| and |b| differ.
template <typename Func>
static void ForEachMismatch(const CallerState &a, const CallerState &b,
                            const Func &func) {
#define CALLER_STATE_REGISTER(type, name) \
  if (a.name != b.name) {                 \
    func(#name);                          \
  }
  LOOP_CALLER_STATE_REGISTERS()
#undef CALLER_STATE_REGISTER
}
#endif  // SUPPORTS_ABI_TEST

#if defined(SUPPORTS_UNWIND_TEST)
// We test unwind metadata by running the function under test with the trap flag
// set. This results in |SIGTRAP| and |EXCEPTION_SINGLE_STEP| on Linux and
// Windows, respectively. We hande these and verify libunwind or the Windows
// unwind APIs unwind successfully.

// IsAncestorStackFrame returns true if |a_sp| is an ancestor stack frame of
// |b_sp|.
static bool IsAncestorStackFrame(crypto_word_t a_sp, crypto_word_t b_sp) {
#if defined(OPENSSL_X86_64)
  // The stack grows down, so ancestor stack frames have higher addresses.
  return a_sp > b_sp;
#else
#error "unknown architecture"
#endif
}

// Implement some string formatting utilties. Ideally we would use |snprintf|,
// but this is called in a signal handler and |snprintf| is not async-signal-
// safe.

#if !defined(OPENSSL_WINDOWS)
static std::array<char, DECIMAL_SIZE(crypto_word_t) + 1> WordToDecimal(
    crypto_word_t v) {
  std::array<char, DECIMAL_SIZE(crypto_word_t) + 1> ret;
  size_t len = 0;
  do {
    ret[len++] = '0' + v % 10;
    v /= 10;
  } while (v != 0);
  for (size_t i = 0; i < len / 2; i++) {
    std::swap(ret[i], ret[len - 1 - i]);
  }
  ret[len] = '\0';
  return ret;
}
#endif  // !OPENSSL_WINDOWS

static std::array<char, sizeof(crypto_word_t) * 2 + 1> WordToHex(
    crypto_word_t v) {
  static const char kHex[] = "0123456789abcdef";
  std::array<char, sizeof(crypto_word_t) * 2 + 1> ret;
  for (size_t i = sizeof(crypto_word_t) - 1; i < sizeof(crypto_word_t); i--) {
    uint8_t b = v & 0xff;
    v >>= 8;
    ret[i * 2] = kHex[b >> 4];
    ret[i * 2 + 1] = kHex[b & 0xf];
  }
  ret[sizeof(crypto_word_t) * 2] = '\0';
  return ret;
}

static void StrCatSignalSafeImpl(bssl::Span<char> out) {}

template <typename... Args>
static void StrCatSignalSafeImpl(bssl::Span<char> out, const char *str,
                                 Args... args) {
  OPENSSL_strlcat(out.data(), str, out.size());
  StrCatSignalSafeImpl(out, args...);
}

template <typename... Args>
static void StrCatSignalSafe(bssl::Span<char> out, Args... args) {
  if (out.empty()) {
    return;
  }
  out[0] = '\0';
  StrCatSignalSafeImpl(out, args...);
}

template <typename... Args>
[[noreturn]] static void FatalError(Args... args) {
  // We cannot use |snprintf| here because it is not async-signal-safe.
  char buf[512];
  StrCatSignalSafe(buf, args..., "\n");
#if defined(OPENSSL_WINDOWS)
  HANDLE stderr_handle = GetStdHandle(STD_ERROR_HANDLE);
  if (stderr_handle != INVALID_HANDLE_VALUE) {
    DWORD unused;
    WriteFile(stderr_handle, buf, strlen(buf), &unused, nullptr);
  }
#else
<<<<<<< HEAD
  int writeLength = write(STDERR_FILENO, buf, strlen(buf));
  if (writeLength < 0)
  {
    abort();
  }
=======
  ssize_t ret = write(STDERR_FILENO, buf, strlen(buf));
  // We'll abort soon anyway, so if we fail to write the message, there's
  // nothing to do.
  (void)ret;
>>>>>>> 338f44af
#endif
  abort();
}

class UnwindStatus {
 public:
  UnwindStatus() : err_(nullptr) {}
  explicit UnwindStatus(const char *err) : err_(err) {}

  bool ok() const { return err_ == nullptr; }
  const char *Error() const { return err_; }

 private:
  const char *err_;
};

template<typename T>
class UnwindStatusOr {
 public:
  UnwindStatusOr(UnwindStatus status) : status_(status) {
    assert(!status_.ok());
  }

  UnwindStatusOr(const T &value) : status_(UnwindStatus()), value_(value) {}

  bool ok() const { return status_.ok(); }
  const char *Error() const { return status_.Error(); }

  const T &ValueOrDie(const char *msg = "Unexpected error") const {
    if (!ok()) {
      FatalError(msg, ": ", Error());
    }
    return value_;
  }

 private:
  UnwindStatus status_;
  T value_;
};

// UnwindCursor abstracts between libunwind and Windows unwind APIs. It is
// async-signal-safe.
#if defined(OPENSSL_WINDOWS)
class UnwindCursor {
 public:
  explicit UnwindCursor(const CONTEXT &ctx) : ctx_(ctx) {
    starting_ip_ = ctx_.Rip;
  }

  crypto_word_t starting_ip() const { return starting_ip_; }

  // Step unwinds the cursor by one frame. On success, it returns whether there
  // were more frames to unwind.
  UnwindStatusOr<bool> Step() {
    bool is_top = is_top_;
    is_top_ = false;

    DWORD64 image_base;
    RUNTIME_FUNCTION *entry =
        RtlLookupFunctionEntry(ctx_.Rip, &image_base, nullptr);
    if (entry == nullptr) {
      // This is a leaf function. Leaf functions do not touch stack or
      // callee-saved registers, so they may be unwound by simulating a ret.
      if (!is_top) {
        return UnwindStatus("leaf function found below the top frame");
      }
      memcpy(&ctx_.Rip, reinterpret_cast<const void *>(ctx_.Rsp),
             sizeof(ctx_.Rip));
      ctx_.Rsp += 8;
      return true;
    }

    // This is a frame function. Call into the Windows unwinder.
    void *handler_data;
    DWORD64 establisher_frame;
    RtlVirtualUnwind(UNW_FLAG_NHANDLER, image_base, ctx_.Rip, entry, &ctx_,
                     &handler_data, &establisher_frame, nullptr);
    return ctx_.Rip != 0;
  }

  // GetIP returns the instruction pointer at the current frame.
  UnwindStatusOr<crypto_word_t> GetIP() { return ctx_.Rip; }

  // GetSP returns the stack pointer at the current frame.
  UnwindStatusOr<crypto_word_t> GetSP() { return ctx_.Rsp; }

  // GetCallerState returns the callee-saved registers at the current frame.
  UnwindStatusOr<CallerState> GetCallerState() {
    CallerState state;
    state.rbx = ctx_.Rbx;
    state.rbp = ctx_.Rbp;
    state.rdi = ctx_.Rdi;
    state.rsi = ctx_.Rsi;
    state.r12 = ctx_.R12;
    state.r13 = ctx_.R13;
    state.r14 = ctx_.R14;
    state.r15 = ctx_.R15;
    memcpy(&state.xmm6, &ctx_.Xmm6, sizeof(Reg128));
    memcpy(&state.xmm7, &ctx_.Xmm7, sizeof(Reg128));
    memcpy(&state.xmm8, &ctx_.Xmm8, sizeof(Reg128));
    memcpy(&state.xmm9, &ctx_.Xmm9, sizeof(Reg128));
    memcpy(&state.xmm10, &ctx_.Xmm10, sizeof(Reg128));
    memcpy(&state.xmm11, &ctx_.Xmm11, sizeof(Reg128));
    memcpy(&state.xmm12, &ctx_.Xmm12, sizeof(Reg128));
    memcpy(&state.xmm13, &ctx_.Xmm13, sizeof(Reg128));
    memcpy(&state.xmm14, &ctx_.Xmm14, sizeof(Reg128));
    memcpy(&state.xmm15, &ctx_.Xmm15, sizeof(Reg128));
    return state;
  }

  // ToString returns a human-readable representation of the address the cursor
  // started at.
  const char *ToString() {
    StrCatSignalSafe(starting_ip_buf_, "0x", WordToHex(starting_ip_).data());
    return starting_ip_buf_;
  }

 private:
  CONTEXT ctx_;
  crypto_word_t starting_ip_;
  char starting_ip_buf_[64];
  bool is_top_ = true;
};
#else  // !OPENSSL_WINDOWS
class UnwindCursor {
 public:
  explicit UnwindCursor(unw_context_t *ctx) : ctx_(ctx) {
    int ret = unw_init_local2(&cursor_, ctx_, UNW_INIT_SIGNAL_FRAME);
    if (ret < 0) {
      FatalError("Error getting unwind context: ", unw_strerror(ret));
    }
    starting_ip_ = GetIP().ValueOrDie("Error getting instruction pointer");
  }

  // Step unwinds the cursor by one frame. On success, it returns whether there
  // were more frames to unwind.
  UnwindStatusOr<bool> Step() {
    int ret = unw_step(&cursor_);
    if (ret < 0) {
      return UNWError(ret);
    }
    return ret != 0;
  }

  // GetIP returns the instruction pointer at the current frame.
  UnwindStatusOr<crypto_word_t> GetIP() {
    crypto_word_t ip;
    int ret = GetReg(&ip, UNW_REG_IP);
    if (ret < 0) {
      return UNWError(ret);
    }
    return ip;
  }

  // GetSP returns the stack pointer at the current frame.
  UnwindStatusOr<crypto_word_t> GetSP() {
    crypto_word_t sp;
    int ret = GetReg(&sp, UNW_REG_SP);
    if (ret < 0) {
      return UNWError(ret);
    }
    return sp;
  }

  // GetCallerState returns the callee-saved registers at the current frame.
  UnwindStatusOr<CallerState> GetCallerState() {
    CallerState state;
    int ret = 0;
#if defined(OPENSSL_X86_64)
    ret = ret < 0 ? ret : GetReg(&state.rbx, UNW_X86_64_RBX);
    ret = ret < 0 ? ret : GetReg(&state.rbp, UNW_X86_64_RBP);
    ret = ret < 0 ? ret : GetReg(&state.r12, UNW_X86_64_R12);
    ret = ret < 0 ? ret : GetReg(&state.r13, UNW_X86_64_R13);
    ret = ret < 0 ? ret : GetReg(&state.r14, UNW_X86_64_R14);
    ret = ret < 0 ? ret : GetReg(&state.r15, UNW_X86_64_R15);
#else
#error "unknown architecture"
#endif
    if (ret < 0) {
      return UNWError(ret);
    }
    return state;
  }

  // ToString returns a human-readable representation of the address the cursor
  // started at, using debug information if available.
  const char *ToString() {
    // Use a new cursor. |cursor_| has already been unwound, and
    // |unw_get_proc_name| is slow so we do not sample it unconditionally in the
    // constructor.
    unw_cursor_t cursor;
    unw_word_t off;
    if (unw_init_local2(&cursor, ctx_, UNW_INIT_SIGNAL_FRAME) != 0 ||
        unw_get_proc_name(&cursor, starting_ip_buf_, sizeof(starting_ip_buf_),
                          &off) != 0) {
      StrCatSignalSafe(starting_ip_buf_, "0x", WordToHex(starting_ip_).data());
      return starting_ip_buf_;
    }
    size_t len = strlen(starting_ip_buf_);
    // Print the offset in decimal, to match gdb's disassembly output and ease
    // debugging.
    StrCatSignalSafe(bssl::Span<char>(starting_ip_buf_).subspan(len), "+",
                     WordToDecimal(off).data(), " (0x",
                     WordToHex(starting_ip_).data(), ")");
    return starting_ip_buf_;
  }

 private:
  static UnwindStatus UNWError(int ret) {
    assert(ret < 0);
    const char *msg = unw_strerror(ret);
    return UnwindStatus(msg == nullptr ? "unknown error" : msg);
  }

  int GetReg(crypto_word_t *out, unw_regnum_t reg) {
    unw_word_t val;
    int ret = unw_get_reg(&cursor_, reg, &val);
    if (ret >= 0) {
      static_assert(sizeof(crypto_word_t) == sizeof(unw_word_t),
                    "crypto_word_t and unw_word_t are inconsistent");
      *out = val;
    }
    return ret;
  }

  unw_context_t *ctx_;
  unw_cursor_t cursor_;
  crypto_word_t starting_ip_;
  char starting_ip_buf_[64];
};
#endif  // OPENSSL_WINDOWS

// g_in_trampoline is true if we are in an instrumented |abi_test_trampoline|
// call, in the region that triggers |SIGTRAP|.
static bool g_in_trampoline = false;
// g_unwind_function_done, if |g_in_trampoline| is true, is whether the function
// under test has returned. It is undefined otherwise.
static bool g_unwind_function_done;
// g_trampoline_state, during an unwind-enabled ABI test, is the state the
// function under test must preserve. It is undefined otherwise.
static CallerState g_trampoline_state;
// g_trampoline_sp, if |g_in_trampoline| is true, is the stack pointer of the
// trampoline frame. It is undefined otherwise.
static crypto_word_t g_trampoline_sp;

// kMaxUnwindErrors is the maximum number of unwind errors reported per
// function. If a function's unwind tables are wrong, we are otherwise likely to
// repeat the same error at multiple addresses.
static constexpr size_t kMaxUnwindErrors = 10;

// Errors are saved in a signal handler. We use a static buffer to avoid
// allocation.
static size_t g_num_unwind_errors = 0;

struct UnwindError {
#if defined(OPENSSL_WINDOWS)
  crypto_word_t ip;
#endif
  char str[512];
};

static UnwindError g_unwind_errors[kMaxUnwindErrors];

template <typename... Args>
static void AddUnwindError(UnwindCursor *cursor, Args... args) {
  if (g_num_unwind_errors >= kMaxUnwindErrors) {
    return;
  }
#if defined(OPENSSL_WINDOWS)
  // Windows symbol functions should not be called when handling an
  // exception. Stash the instruction pointer, to be symbolized later.
  g_unwind_errors[g_num_unwind_errors].ip = cursor->starting_ip();
  StrCatSignalSafe(g_unwind_errors[g_num_unwind_errors].str, args...);
#else
  StrCatSignalSafe(g_unwind_errors[g_num_unwind_errors].str,
                   "unwinding at ", cursor->ToString(), ": ", args...);
#endif
  g_num_unwind_errors++;
}

static void CheckUnwind(UnwindCursor *cursor) {
  const crypto_word_t kStartAddress =
      reinterpret_cast<crypto_word_t>(&abi_test_unwind_start);
  const crypto_word_t kReturnAddress =
      reinterpret_cast<crypto_word_t>(&abi_test_unwind_return);
  const crypto_word_t kStopAddress =
      reinterpret_cast<crypto_word_t>(&abi_test_unwind_stop);

  crypto_word_t sp = cursor->GetSP().ValueOrDie("Error getting stack pointer");
  crypto_word_t ip =
      cursor->GetIP().ValueOrDie("Error getting instruction pointer");
  if (!g_in_trampoline) {
    if (ip != kStartAddress) {
      FatalError("Unexpected SIGTRAP at ", cursor->ToString());
    }

    // Save the current state and begin.
    g_in_trampoline = true;
    g_unwind_function_done = false;
    g_trampoline_sp = sp;
  } else {
    if (sp == g_trampoline_sp || g_unwind_function_done) {
      // |g_unwind_function_done| should imply |sp| is |g_trampoline_sp|, but
      // clearing the trap flag in x86 briefly displaces the stack pointer.
      //
      // Also note we check both |ip| and |sp| below, in case the function under
      // test is also |abi_test_trampoline|.
      if (ip == kReturnAddress && sp == g_trampoline_sp) {
        g_unwind_function_done = true;
      }
      if (ip == kStopAddress && sp == g_trampoline_sp) {
        // |SIGTRAP| is fatal again.
        g_in_trampoline = false;
      }
    } else if (IsAncestorStackFrame(sp, g_trampoline_sp)) {
      // This should never happen. We went past |g_trampoline_sp| without
      // stopping at |kStopAddress|.
      AddUnwindError(cursor, "stack frame is before caller");
      g_in_trampoline = false;
    } else if (g_num_unwind_errors < kMaxUnwindErrors) {
      for (;;) {
        UnwindStatusOr<bool> step_ret = cursor->Step();
        if (!step_ret.ok()) {
          AddUnwindError(cursor, "error unwinding: ", step_ret.Error());
          break;
        }
        // |Step| returns whether there was a frame to unwind.
        if (!step_ret.ValueOrDie()) {
          AddUnwindError(cursor, "could not unwind to starting frame");
          break;
        }

        UnwindStatusOr<crypto_word_t> cur_sp = cursor->GetSP();
        if (!cur_sp.ok()) {
          AddUnwindError(cursor,
                         "error recovering stack pointer: ", cur_sp.Error());
          break;
        }
        if (IsAncestorStackFrame(cur_sp.ValueOrDie(), g_trampoline_sp)) {
          AddUnwindError(cursor, "unwound past starting frame");
          break;
        }
        if (cur_sp.ValueOrDie() == g_trampoline_sp) {
          // We found the parent frame. Check the return address.
          UnwindStatusOr<crypto_word_t> cur_ip = cursor->GetIP();
          if (!cur_ip.ok()) {
            AddUnwindError(cursor,
                           "error recovering return address: ", cur_ip.Error());
          } else if (cur_ip.ValueOrDie() != kReturnAddress) {
            AddUnwindError(cursor, "wrong return address");
          }

          // Check the remaining registers.
          UnwindStatusOr<CallerState> state = cursor->GetCallerState();
          if (!state.ok()) {
            AddUnwindError(cursor,
                           "error recovering registers: ", state.Error());
          } else {
            ForEachMismatch(state.ValueOrDie(), g_trampoline_state,
                            [&](const char *reg) {
                              AddUnwindError(cursor, reg, " was not recovered");
                            });
          }
          break;
        }
      }
    }
  }
}

// ReadUnwindResult adds the results of the most recent unwind test to |out|.
static void ReadUnwindResult(Result *out) {
  for (size_t i = 0; i < g_num_unwind_errors; i++) {
#if defined(OPENSSL_WINDOWS)
    const crypto_word_t ip = g_unwind_errors[i].ip;
    char buf[256];
    DWORD64 displacement;
    struct {
      SYMBOL_INFO info;
      char name_buf[128];
    } symbol;
    memset(&symbol, 0, sizeof(symbol));
    symbol.info.SizeOfStruct = sizeof(symbol.info);
    symbol.info.MaxNameLen = sizeof(symbol.name_buf);
    if (SymFromAddr(GetCurrentProcess(), ip, &displacement, &symbol.info)) {
      snprintf(buf, sizeof(buf), "unwinding at %s+%llu (0x%s): %s",
               symbol.info.Name, displacement, WordToHex(ip).data(),
               g_unwind_errors[i].str);
    } else {
      snprintf(buf, sizeof(buf), "unwinding at 0x%s: %s",
               WordToHex(ip).data(), g_unwind_errors[i].str);
    }
    out->errors.emplace_back(buf);
#else
    out->errors.emplace_back(g_unwind_errors[i].str);
#endif
  }
  if (g_num_unwind_errors == kMaxUnwindErrors) {
    out->errors.emplace_back("(additional errors omitted)");
  }
  g_num_unwind_errors = 0;
}

#if defined(OPENSSL_WINDOWS)
static DWORD g_main_thread;

static long ExceptionHandler(EXCEPTION_POINTERS *info) {
  if (info->ExceptionRecord->ExceptionCode != EXCEPTION_SINGLE_STEP ||
      GetCurrentThreadId() != g_main_thread) {
    return EXCEPTION_CONTINUE_SEARCH;
  }

  UnwindCursor cursor(*info->ContextRecord);
  CheckUnwind(&cursor);
  if (g_in_trampoline) {
    // Windows clears the trap flag, so we must restore it.
    info->ContextRecord->EFlags |= 0x100;
  }
  return EXCEPTION_CONTINUE_EXECUTION;
}

static void EnableUnwindTestsImpl() {
  if (IsDebuggerPresent()) {
    // Unwind tests drive logic via |EXCEPTION_SINGLE_STEP|, which conflicts with
    // debuggers.
    fprintf(stderr, "Debugger detected. Disabling unwind tests.\n");
    return;
  }

  g_main_thread = GetCurrentThreadId();

  SymSetOptions(SYMOPT_DEFERRED_LOADS);
  if (!SymInitialize(GetCurrentProcess(), nullptr, TRUE)) {
    fprintf(stderr, "Could not initialize symbols.\n");
  }

  if (AddVectoredExceptionHandler(0, ExceptionHandler) == nullptr) {
    fprintf(stderr, "Error installing exception handler.\n");
    abort();
  }

  g_unwind_tests_enabled = true;
}
#else  // !OPENSSL_WINDOWS
// HandleEINTR runs |func| and returns the result, retrying the operation on
// |EINTR|.
template <typename Func>
static auto HandleEINTR(const Func &func) -> decltype(func()) {
  decltype(func()) ret;
  do {
    ret = func();
  } while (ret < 0 && errno == EINTR);
  return ret;
}

static bool ReadFileToString(std::string *out, const char *path) {
  out->clear();

  int fd = HandleEINTR([&] { return open(path, O_RDONLY); });
  if (fd < 0) {
    return false;
  }

  for (;;) {
    char buf[1024];
    ssize_t ret = HandleEINTR([&] { return read(fd, buf, sizeof(buf)); });
    if (ret < 0) {
      close(fd);
      return false;
    }
    if (ret == 0) {
      close(fd);
      return true;
    }
    out->append(buf, static_cast<size_t>(ret));
  }
}

static bool IsBeingDebugged() {
  std::string status;
  if (!ReadFileToString(&status, "/proc/self/status")) {
    perror("error reading /proc/self/status");
    return false;
  }
  std::string key = "\nTracerPid:\t";
  size_t idx = status.find(key);
  if (idx == std::string::npos) {
    return false;
  }
  idx += key.size();
  return idx < status.size() && status[idx] != '0';
}

static pthread_t g_main_thread;

static void TrapHandler(int sig, siginfo_t *info, void *ucontext_v) {
  // Note this is a signal handler, so only async-signal-safe functions may be
  // used here. See signal-safety(7). libunwind promises local unwind is
  // async-signal-safe.
  ucontext_t *ucontext = static_cast<ucontext_t*>(ucontext_v);

  // |pthread_equal| is not listed as async-signal-safe, but this is clearly an
  // oversight.
  if (!pthread_equal(g_main_thread, pthread_self())) {
    FatalError("SIGTRAP on background thread");
  }

  UnwindCursor cursor(ucontext);
  CheckUnwind(&cursor);
}

static void EnableUnwindTestsImpl() {
  if (IsBeingDebugged()) {
    // Unwind tests drive logic via |SIGTRAP|, which conflicts with debuggers.
    fprintf(stderr, "Debugger detected. Disabling unwind tests.\n");
    return;
  }

  g_main_thread = pthread_self();

  struct sigaction trap_action;
  OPENSSL_memset(&trap_action, 0, sizeof(trap_action));
  sigemptyset(&trap_action.sa_mask);
  trap_action.sa_flags = SA_SIGINFO;
  trap_action.sa_sigaction = TrapHandler;
  if (sigaction(SIGTRAP, &trap_action, NULL) != 0) {
    perror("sigaction");
    abort();
  }

  g_unwind_tests_enabled = true;
}
#endif  // OPENSSL_WINDOWS

#else  // !SUPPORTS_UNWIND_TEST

#if defined(SUPPORTS_ABI_TEST)
static void ReadUnwindResult(Result *) {}
#endif
static void EnableUnwindTestsImpl() {}

#endif  // SUPPORTS_UNWIND_TEST

#if defined(SUPPORTS_ABI_TEST)
crypto_word_t RunTrampoline(Result *out, crypto_word_t func,
                            const crypto_word_t *argv, size_t argc,
                            bool unwind) {
  CallerState state;
  RAND_bytes(reinterpret_cast<uint8_t *>(&state), sizeof(state));

  unwind &= g_unwind_tests_enabled;
#if defined(SUPPORTS_UNWIND_TEST)
  if (unwind) {
    // Save the caller state for the unwind tester to check for.
    g_trampoline_state = state;
  }
#endif
  CallerState state2 = state;
  crypto_word_t ret = abi_test_trampoline(func, &state2, argv, argc, unwind);
#if defined(OPENSSL_X86_64) || defined(OPENSSL_X86)
  // Query and clear the direction flag early, so negative tests do not
  // interfere with |malloc|.
  bool direction_flag = abi_test_get_and_clear_direction_flag();
#endif  // OPENSSL_X86_64 || OPENSSL_X86

  *out = Result();
  ForEachMismatch(state, state2, [&](const char *reg) {
    out->errors.push_back(std::string(reg) + " was not restored after return");
  });
#if defined(OPENSSL_X86_64) || defined(OPENSSL_X86)
  // Linux and Windows ABIs for x86 require the direction flag be cleared on
  // return. (Some OpenSSL assembly preserves it, which is stronger, but we only
  // require what is specified by the ABI so |CHECK_ABI| works with C compiler
  // output.)
  if (direction_flag) {
    out->errors.emplace_back("Direction flag set after return");
  }
#endif  // OPENSSL_X86_64 || OPENSSL_X86
  if (unwind) {
    ReadUnwindResult(out);
  }
  return ret;
}
#endif  // SUPPORTS_ABI_TEST

}  // namespace internal

void EnableUnwindTests() { internal::EnableUnwindTestsImpl(); }

bool UnwindTestsEnabled() { return internal::g_unwind_tests_enabled; }

}  // namespace abi_test<|MERGE_RESOLUTION|>--- conflicted
+++ resolved
@@ -169,18 +169,10 @@
     WriteFile(stderr_handle, buf, strlen(buf), &unused, nullptr);
   }
 #else
-<<<<<<< HEAD
-  int writeLength = write(STDERR_FILENO, buf, strlen(buf));
-  if (writeLength < 0)
-  {
-    abort();
-  }
-=======
   ssize_t ret = write(STDERR_FILENO, buf, strlen(buf));
   // We'll abort soon anyway, so if we fail to write the message, there's
   // nothing to do.
   (void)ret;
->>>>>>> 338f44af
 #endif
   abort();
 }
